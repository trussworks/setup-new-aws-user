package main

import (
	"errors"
	"fmt"
	"io/ioutil"
	"log"
	"os"
	"strings"

	"github.com/99designs/aws-vault/prompt"
	"github.com/99designs/aws-vault/vault"
	"github.com/99designs/keyring"
	"github.com/aws/aws-sdk-go/aws"
	"github.com/aws/aws-sdk-go/aws/credentials"
	"github.com/aws/aws-sdk-go/aws/endpoints"
	"github.com/aws/aws-sdk-go/aws/session"
	"github.com/aws/aws-sdk-go/service/iam"
	"github.com/aws/aws-sdk-go/service/sts"
	"github.com/pkg/browser"
	"github.com/skip2/go-qrcode"
	"github.com/spf13/cobra"
	"github.com/spf13/pflag"
	"github.com/spf13/viper"
	"gopkg.in/go-playground/validator.v9"
	"gopkg.in/ini.v1"
)

const maxNumAccessKeys = 2
const maxMFATokenPromptAttempts = 5

var validate *validator.Validate

// MFATokenPair holds two MFA tokens for enabling virtual
// MFA device
type MFATokenPair struct {
	Token1 string `validate:"numeric,len=6"`
	Token2 string `validate:"numeric,len=6,nefield=Token1"`
}

func setupUserInitFlags(flag *pflag.FlagSet) {

	flag.String(VaultAWSKeychainNameFlag, VaultAWSKeychainNameDefault, "The aws-vault keychain name")
	flag.String(VaultAWSProfileFlag, "", "The aws-vault profile name")
	flag.String(AWSRegionFlag, endpoints.UsWest2RegionID, "The AWS region")
	flag.String(AWSAccountIDFlag, "", "The AWS account ID")
	flag.String(IAMUserFlag, "", "The IAM user name to setup")
	flag.String(IAMRoleFlag, "", "The IAM role name assigned to the user being setup")
	flag.String(OutputFlag, "json", "The AWS CLI output format")

	// No MFA Setup
	flag.Bool(NoMFAFlag, false, "When present do not provision an MFA device, assume one exists")

	// Verbose
	flag.BoolP(VerboseFlag, "v", false, "log messages at the debug level")

	flag.SortFlags = false
}

func setupUserCheckConfig(v *viper.Viper) error {

	if err := checkVault(v); err != nil {
		return fmt.Errorf("aws-vault check failed: %w", err)
	}

	if err := checkRegion(v); err != nil {
		return fmt.Errorf("Region check failed: %w", err)
	}

	if err := checkAccountID(v); err != nil {
		return fmt.Errorf("Account ID check failed: %w", err)
	}

	if err := checkIAMUser(v); err != nil {
		return fmt.Errorf("IAM User check failed: %w", err)
	}

	if err := checkIAMRole(v); err != nil {
		return fmt.Errorf("IAM Role check failed: %w", err)
	}

	if err := checkOutput(v); err != nil {
		return fmt.Errorf("Output check failed: %w", err)
	}

	return nil
}

// SetupConfig holds information for the AWS user being configured by this script
type SetupConfig struct {
	Logger          *log.Logger
	Name            string
	BaseProfile     *vault.Profile
	RoleProfile     *vault.Profile
	Output          string
	Config          *vault.Config
	AccessKeyID     string
	SecretAccessKey string
	QrTempFile      *os.File
	Keyring         *keyring.Keyring
	NoMFA           bool
}

// Setup orchestrates the tasks to create the user's MFA and rotate access
// keys.
func (sc *SetupConfig) Setup() {
	err := sc.PromptAccessCredentials()
	if err != nil {
		sc.Logger.Fatal(err)
	}

	err = sc.AddVaultProfile()
	if err != nil {
		sc.Logger.Fatal(err)
	}

	if sc.NoMFA {
		err = sc.GetMFADevice()
		if err != nil {
			sc.Logger.Fatal(err)
		}
	} else {
		err = sc.CreateVirtualMFADevice()
		if err != nil {
			sc.Logger.Fatal(err)
		}

		err = sc.EnableVirtualMFADevice()
		if err != nil {
			sc.Logger.Fatal(err)
		}
	}

	err = sc.UpdateAWSConfigFile()
	if err != nil {
		sc.Logger.Fatal(err)
	}

	err = sc.RemoveVaultSession()
	if err != nil {
		sc.Logger.Fatal(err)
	}

	err = sc.RotateAccessKeys()
	if err != nil {
		sc.Logger.Fatal(err)
	}

}

// PromptAccessCredentials prompts the user for their AWS access key ID and
// secret access key.
func (sc *SetupConfig) PromptAccessCredentials() error {
	accessKeyID, err := prompt.TerminalPrompt("Enter Access Key ID: ")
	if err != nil {
		return fmt.Errorf("error retrieving access key ID: %w", err)
	}

	secretKey, err := prompt.TerminalPrompt("Enter Secret Access Key: ")
	if err != nil {
		return fmt.Errorf("error retrieving secret access key: %w", err)
	}

	sc.AccessKeyID = accessKeyID
	sc.SecretAccessKey = secretKey

	return nil
}

func (sc *SetupConfig) newSession() (*session.Session, error) {
	sess, err := session.NewSessionWithOptions(session.Options{
		Config: aws.Config{
			Credentials: credentials.NewStaticCredentialsFromCreds(credentials.Value{
				AccessKeyID:     sc.AccessKeyID,
				SecretAccessKey: sc.SecretAccessKey,
			}),
			Region: aws.String(sc.BaseProfile.Region),
		},
	})
	if err != nil {
		return nil, fmt.Errorf("unable to create new session: %w", err)
	}
	return sess, nil
}

func (sc *SetupConfig) newMFASession() (*session.Session, error) {
	mfaToken := promptMFAtoken("Third ", sc.Logger)
	basicSession, err := sc.newSession()
	if err != nil {
		return nil, fmt.Errorf("unable to create new session: %w", err)
	}
	stsClient := sts.New(basicSession)
	getSessionTokenOutput, err := stsClient.GetSessionToken(&sts.GetSessionTokenInput{
		SerialNumber: aws.String(sc.BaseProfile.MFASerial),
		TokenCode:    aws.String(mfaToken),
	})
	if err != nil {
		sc.Logger.Fatalf("unable to get session token: %v", err)
	}
	mfaSession, err := session.NewSessionWithOptions(session.Options{
		Config: aws.Config{
			Credentials: credentials.NewStaticCredentialsFromCreds(credentials.Value{
				AccessKeyID:     *getSessionTokenOutput.Credentials.AccessKeyId,
				SecretAccessKey: *getSessionTokenOutput.Credentials.SecretAccessKey,
				SessionToken:    *getSessionTokenOutput.Credentials.SessionToken,
			}),
			Region: aws.String(sc.BaseProfile.Region),
		},
	})
	if err != nil {
		return nil, fmt.Errorf("unable to get MFA session: %w", err)
	}
	return mfaSession, nil
}

// GetMFADevice gets the user's existing virtual MFA device and updates the
// MFA serial in the profile field.
func (sc *SetupConfig) GetMFADevice() error {
	sc.Logger.Println("Getting the existing MFA device...")

	sess, err := sc.newSession()
	if err != nil {
		return fmt.Errorf("unable to get new session: %w", err)
	}
	svc := iam.New(sess)

	mfaDeviceInput := &iam.ListMFADevicesInput{
		UserName: aws.String(sc.Name),
	}

	mfaDeviceOutput, err := svc.ListMFADevices(mfaDeviceInput)
	if err != nil {
		return fmt.Errorf("unable to get MFA: %w", err)
	}

	if len(mfaDeviceOutput.MFADevices) == 0 {
		return errors.New("no MFA devices registered")
	}
	if len(mfaDeviceOutput.MFADevices) > 1 {
		return errors.New("more than one MFA device registered, no way to choose")
	}
	mfaDevice := mfaDeviceOutput.MFADevices[0]

	sc.BaseProfile.MFASerial = *mfaDevice.SerialNumber
	sc.RoleProfile.MFASerial = *mfaDevice.SerialNumber

	return nil
}

// CreateVirtualMFADevice creates the user's virtual MFA device and updates the
// MFA serial in the profile field.
func (sc *SetupConfig) CreateVirtualMFADevice() error {
	sc.Logger.Println("Creating the virtual MFA device...")

	sess, err := sc.newSession()
	if err != nil {
		return fmt.Errorf("unable to get new session: %w", err)
	}
	svc := iam.New(sess)

	mfaDeviceInput := &iam.CreateVirtualMFADeviceInput{
		VirtualMFADeviceName: aws.String(sc.Name),
	}

	mfaDeviceOutput, err := svc.CreateVirtualMFADevice(mfaDeviceInput)
	if err != nil {
		return fmt.Errorf("unable to create virtual MFA: %w", err)
	}

	sc.BaseProfile.MFASerial = *mfaDeviceOutput.VirtualMFADevice.SerialNumber
	sc.RoleProfile.MFASerial = *mfaDeviceOutput.VirtualMFADevice.SerialNumber

	// For the QR code, create a string that encodes:
	// otpauth://totp/$virtualMFADeviceName@$AccountName?secret=$Base32String
	// https://docs.aws.amazon.com/sdk-for-go/api/service/iam/#VirtualMFADevice
	content := fmt.Sprintf("otpauth://totp/%s@%s?secret=%s",
		*mfaDeviceInput.VirtualMFADeviceName,
		sc.BaseProfile.Name,
		mfaDeviceOutput.VirtualMFADevice.Base32StringSeed,
	)

	err = generateQrCode(content, sc.QrTempFile)
	if err != nil {
		return fmt.Errorf("unable to generate qr code: %w", err)
	}
	err = openQrCode(sc.QrTempFile)
	if err != nil {
		return fmt.Errorf("unable to open qr code png: %w", err)
	}

	return nil
}

func promptMFAtoken(messagePrefix string, logger *log.Logger) string {
	var token string
	for attempts := maxMFATokenPromptAttempts; token == "" && attempts > 0; attempts-- {
		t, err := prompt.TerminalPrompt(fmt.Sprintf("%sMFA token (%d attempts remaining): ", messagePrefix, attempts))
		if err != nil {
			logger.Println(err)
			continue
		}
		err = validate.Var(t, "numeric,len=6")
		if err != nil {
			logger.Println("MFA token must be 6 digits. Please try again.")
			continue
		}
		token = t
	}
	return token
}

func getMFATokenPair(logger *log.Logger) MFATokenPair {
	var mfaTokenPair MFATokenPair
	for attempts := maxMFATokenPromptAttempts; attempts > 0; attempts-- {
		logger.Printf("Two unique MFA tokens needed to activate MFA device (%d attempts remaining)\n", attempts)
		authToken1 := promptMFAtoken("First ", logger)
		authToken2 := promptMFAtoken("Second ", logger)

		mfaTokenPair = MFATokenPair{
			Token1: authToken1,
			Token2: authToken2,
		}
		err := validate.Struct(mfaTokenPair)
		if err != nil {
			logger.Println(err)
		} else {
			break
		}
	}
	return mfaTokenPair
}

// EnableVirtualMFADevice enables the user's MFA device
func (sc *SetupConfig) EnableVirtualMFADevice() error {
	sc.Logger.Println("Enabling the virtual MFA device")
	if sc.BaseProfile.MFASerial == "" {
		return fmt.Errorf("profile MFA serial must be set")
	}

	mfaTokenPair := getMFATokenPair(sc.Logger)

	sess, err := sc.newSession()
	if err != nil {
		return fmt.Errorf("unable to get new session: %w", err)
	}
	svc := iam.New(sess)

	enableMFADeviceInput := &iam.EnableMFADeviceInput{
		AuthenticationCode1: aws.String(mfaTokenPair.Token1),
		AuthenticationCode2: aws.String(mfaTokenPair.Token2),
		SerialNumber:        aws.String(sc.BaseProfile.MFASerial),
		UserName:            aws.String(sc.Name),
	}

	_, err = svc.EnableMFADevice(enableMFADeviceInput)
	if err != nil {
		return fmt.Errorf("unable to enable MFA device: %w", err)
	}

	return nil
}

// RotateAccessKeys rotates the user's AWS access key.
func (sc *SetupConfig) RotateAccessKeys() error {
	sc.Logger.Println("Rotating AWS access keys")

	sc.Logger.Println("A new unique MFA token is needed to rotate the AWS access keys")
	sess, err := sc.newMFASession()
	if err != nil {
		return fmt.Errorf("unable to get mfa session: %w", err)
	}
	iamClient := iam.New(sess)
	listAccessKeysOutput, err := iamClient.ListAccessKeys(&iam.ListAccessKeysInput{
		UserName: aws.String(sc.Name),
	})
	if err != nil {
		return fmt.Errorf("unable to list access keys: %w", err)
	}

	if len(listAccessKeysOutput.AccessKeyMetadata) == maxNumAccessKeys {
		return fmt.Errorf("maximum of %v access keys have already been created for %s; delete your unused access key through the AWS console before trying again", maxNumAccessKeys, sc.Name)
	}

	oldAccessKeyID := listAccessKeysOutput.AccessKeyMetadata[0].AccessKeyId

	sc.Logger.Println("Creating new access key")
	newAccessKey, err := iamClient.CreateAccessKey(&iam.CreateAccessKeyInput{
		UserName: aws.String(sc.Name),
	})
	if err != nil {
		return fmt.Errorf("unable to create new access key: %w", err)
	}

	sc.AccessKeyID = *newAccessKey.AccessKey.AccessKeyId
	sc.SecretAccessKey = *newAccessKey.AccessKey.SecretAccessKey

	err = sc.AddVaultProfile()
	if err != nil {
		return fmt.Errorf("unable to add new credentials to aws-vault profile: %w", err)
	}

	sc.Logger.Println("Deleting old access key")
	_, err = iamClient.DeleteAccessKey(&iam.DeleteAccessKeyInput{
		AccessKeyId: oldAccessKeyID,
		UserName:    aws.String(sc.Name),
	})

	if err != nil {
		return fmt.Errorf("unable to delete old access key: %w", err)
	}

	return nil
}

// AddVaultProfile uses aws-vault to store AWS credentials for the user's
// profile.
func (sc *SetupConfig) AddVaultProfile() error {
	creds := credentials.Value{AccessKeyID: sc.AccessKeyID, SecretAccessKey: sc.SecretAccessKey}
	provider := &vault.KeyringProvider{Keyring: *sc.Keyring, Profile: sc.BaseProfile.Name}

	err := provider.Store(creds)
	if err != nil {
		return fmt.Errorf("unable to store credentials: %w", err)
	}

	sc.Logger.Printf("Added credentials to profile %q in vault", sc.BaseProfile.Name)

	err = deleteSession(sc.BaseProfile.Name, sc.Config, sc.Keyring, sc.Logger)
	if err != nil {
		return fmt.Errorf("unable to delete session: %w", err)
	}

	return nil
}

// UpdateAWSConfigFile adds the user's AWS profile to the AWS config file
func (sc *SetupConfig) UpdateAWSConfigFile() error {
	sc.Logger.Printf("Updating the AWS config file: %s", sc.Config.Path)
	// load the ini file
	iniFile, err := ini.Load(sc.Config.Path)
	if err != nil {
		return fmt.Errorf("unable to load aws config file: %w", err)
	}
	// add the base profile
	baseSectionName := fmt.Sprintf("profile %s", sc.BaseProfile.Name)
	baseSection, err := iniFile.NewSection(baseSectionName)
	if err != nil {
		return fmt.Errorf("error creating section %q: %w", sc.BaseProfile.Name, err)
	}
	if err = baseSection.ReflectFrom(&sc.BaseProfile); err != nil {
		return fmt.Errorf("error mapping profile to ini file: %w", err)
	}
	_, err = baseSection.NewKey("output", sc.Output)
	if err != nil {
		return fmt.Errorf("unable to add output key: %w", err)
	}

	// add the role profile
	roleSectionName := fmt.Sprintf("profile %s", sc.RoleProfile.Name)
	roleSection, err := iniFile.NewSection(roleSectionName)
	if err != nil {
		return fmt.Errorf("error creating section %q: %w", sc.RoleProfile.Name, err)
	}
	_, err = roleSection.NewKey("source_profile", sc.BaseProfile.Name)
	if err != nil {
		return fmt.Errorf("unable to add source profile: %w", err)
	}
	if err = roleSection.ReflectFrom(&sc.RoleProfile); err != nil {
		return fmt.Errorf("error mapping profile to ini file: %w", err)
	}
	_, err = roleSection.NewKey("output", sc.Output)
	if err != nil {
		return fmt.Errorf("unable to add output key: %w", err)
	}

	// save it back to the aws config path
	return iniFile.SaveTo(sc.Config.Path)
}

// RemoveVaultSession removes the aws-vault session for the profile.
func (sc *SetupConfig) RemoveVaultSession() error {
	sc.Logger.Printf("Removing aws-vault session")
	err := deleteSession(sc.BaseProfile.Name, sc.Config, sc.Keyring, sc.Logger)
	if err != nil {
		return fmt.Errorf("unable to delete session: %w", err)
	}

	return nil
}

func getKeyring(keychainName string) (*keyring.Keyring, error) {
	ring, err := keyring.Open(keyring.Config{
		ServiceName: "aws-vault",
		AllowedBackends: []keyring.BackendType{
			keyring.KeychainBackend,
			keyring.FileBackend,
		},
		KeychainName:             keychainName,
		KeychainTrustApplication: true,
	})
	if err != nil {
		return nil, fmt.Errorf("error opening keyring: %w", err)
	}

	return &ring, nil
}

func deleteSession(profile string, awsConfig *vault.Config, keyring *keyring.Keyring, logger *log.Logger) error {
	sessions, err := vault.NewKeyringSessions(*keyring, awsConfig)
	if err != nil {
		return fmt.Errorf("unable to create new keyring session: %w", err)
	}

	if n, _ := sessions.Delete(profile); n > 0 {
		logger.Printf("Deleted %d existing sessions.\n", n)
	}

	return nil
}

func generateQrCode(payload string, tempFile *os.File) error {
	// Creates QR Code
	q, err := qrcode.New(payload, qrcode.Medium)
	if err != nil {
		return fmt.Errorf("unable to create qr code: %w", err)
	}

	// Generates a QR PNG 256 x 256, returns []byte
	qr, err := q.PNG(256)
	if err != nil {
		return fmt.Errorf("unable to generate PNG: %w", err)
	}

	// Write the QR PNG to the Temp File
	if _, err := tempFile.Write(qr); err != nil {
		_ = tempFile.Close()
		return err
	}
	return nil
}

func openQrCode(tempFile *os.File) error {
	err := browser.OpenFile(tempFile.Name())
	if err != nil {
		return fmt.Errorf("unable to open QR Code PNG: %w", err)
	}

	if err := tempFile.Close(); err != nil {
		return fmt.Errorf("unable to close QR Code: %w", err)
	}
	return nil
}

func getPartition(region string) (string, error) {
	partition, ok := endpoints.PartitionForRegion(endpoints.DefaultPartitions(), region)
	if !ok {
		return "", fmt.Errorf("Error finding partition for region: %s", region)
	}
	return partition.ID(), nil
}

func setupUserFunction(cmd *cobra.Command, args []string) error {
	defer func() {
		if r := recover(); r != nil {
			fmt.Println(r)
		}
	}()

	err := cmd.ParseFlags(args)
	if err != nil {
		return err
	}

	flag := cmd.Flags()

	v := viper.New()
	bindErr := v.BindPFlags(flag)
	if bindErr != nil {
		return bindErr
	}
	v.SetEnvKeyReplacer(strings.NewReplacer("-", "_"))
	v.AutomaticEnv()

	// Create the logger
	// Remove the prefix and any datetime data
	logger := log.New(os.Stdout, "", log.LstdFlags)

	verbose := v.GetBool(VerboseFlag)
	if !verbose {
		// Disable any logging that isn't attached to the logger unless using the verbose flag
		log.SetOutput(ioutil.Discard)
		log.SetFlags(0)

		// Remove the flags for the logger
		logger.SetFlags(0)
	}

	// Check the config and exit with usage details if there is a problem
	checkConfigErr := setupUserCheckConfig(v)
	if checkConfigErr != nil {
		return checkConfigErr
	}

	// Get command line flag values
	awsRegion := v.GetString(AWSRegionFlag)
	awsAccountID := v.GetString(AWSAccountIDFlag)
	awsVaultKeychainName := v.GetString(VaultAWSKeychainNameFlag)
	awsVaultProfile := v.GetString(VaultAWSProfileFlag)
	iamUser := v.GetString(IAMUserFlag)
	iamRole := v.GetString(IAMRoleFlag)
	output := v.GetString(OutputFlag)
	noMFA := v.GetBool(NoMFAFlag)

	// Validator used to validate input options for MFA
	validate = validator.New()

	// initialize things
	partition, err := getPartition(awsRegion)
	if err != nil {
		logger.Fatal(err)
	}

	baseProfile := vault.Profile{
		Name: fmt.Sprintf("%s-base",
			awsVaultProfile,
		),
		Region: awsRegion,
	}

	roleProfile := vault.Profile{
		Name: awsVaultProfile,
		RoleARN: fmt.Sprintf("arn:%s:iam::%s:role/%s",
			partition,
			awsAccountID,
			iamRole),
		Region: awsRegion,
	}

	// Create a Temp File
	tempfile, err := ioutil.TempFile("", "temp-qr.*.png")
	if err != nil {
		logger.Fatal(err)
	}
	// Cleanup after ourselves
	defer func() {
		errRemove := os.Remove(tempfile.Name())
		if errRemove != nil {
			logger.Fatal(errRemove)
		}
	}()

	config, err := vault.LoadConfigFromEnv()
	if err != nil {
		logger.Fatal(err)
	}

	keyring, err := getKeyring(awsVaultKeychainName)
	if err != nil {
		logger.Fatal(err)
	}
	setupConfig := SetupConfig{
		Logger:      logger,
		Name:        iamUser,
		BaseProfile: &baseProfile,
		RoleProfile: &roleProfile,
		Output:      output,
		Config:      config,
		QrTempFile:  tempfile,
		Keyring:     keyring,
		NoMFA:       noMFA,
	}
<<<<<<< HEAD
	user.Setup()
=======
	err = checkExistingAWSProfile(baseProfile.Name, config, logger)
	if err != nil {
		logger.Fatal(err)
	}
	err = checkExistingAWSProfile(roleProfile.Name, config, logger)
	if err != nil {
		logger.Fatal(err)
	}
	setupConfig.Setup()
>>>>>>> 66a16270

	// If we got this far, we win
	logger.Println("Victory!")

	return nil
}<|MERGE_RESOLUTION|>--- conflicted
+++ resolved
@@ -669,19 +669,7 @@
 		Keyring:     keyring,
 		NoMFA:       noMFA,
 	}
-<<<<<<< HEAD
-	user.Setup()
-=======
-	err = checkExistingAWSProfile(baseProfile.Name, config, logger)
-	if err != nil {
-		logger.Fatal(err)
-	}
-	err = checkExistingAWSProfile(roleProfile.Name, config, logger)
-	if err != nil {
-		logger.Fatal(err)
-	}
 	setupConfig.Setup()
->>>>>>> 66a16270
 
 	// If we got this far, we win
 	logger.Println("Victory!")
