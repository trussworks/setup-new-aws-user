--- conflicted
+++ resolved
@@ -24,38 +24,6 @@
 	return f.Name()
 }
 
-<<<<<<< HEAD
-func TestExistingAWSProfile(t *testing.T) {
-	f := newConfigFile(t, defaultConfig)
-	defer func() {
-		errRemove := os.Remove(f)
-		assert.NoError(t, errRemove)
-	}()
-	config, _ := vault.LoadConfig(f)
-	baseProfile := vault.ProfileSection{
-		Name:   "test",
-		Region: "us-west-2",
-	}
-	keyring, err := getKeyring("test")
-	assert.NoError(t, err)
-	setupConfig := SetupConfig{
-		Logger:      logger,
-		Name:        "test",
-		BaseProfile: &baseProfile,
-		Output:      "json",
-		Config:      config,
-		QrTempFile:  nil,
-		Keyring:     keyring,
-	}
-
-	err = checkExistingAWSProfile(baseProfile.Name, setupConfig.Config, logger)
-	assert.Error(t, err)
-	err = checkExistingAWSProfile("missing", setupConfig.Config, logger)
-	assert.NoError(t, err)
-}
-
-=======
->>>>>>> ef67a1ba
 func TestUpdateAWSConfigFile(t *testing.T) {
 
 	var defaultConfig = []byte(`[profile test]
